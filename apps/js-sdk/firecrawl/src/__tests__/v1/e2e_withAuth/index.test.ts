--- conflicted
+++ resolved
@@ -159,15 +159,6 @@
     await expect(invalidApp.crawlUrl('https://roastmywebsite.ai')).rejects.toThrow("Request failed with status code 401");
   });
 
-<<<<<<< HEAD
-  test.concurrent('should throw error for blocklisted URL on crawl', async () => {
-    const app = new FirecrawlApp({ apiKey: TEST_API_KEY, apiUrl: API_URL });
-    const blocklistedUrl = "https://twitter.com/fake-test";
-    await expect(app.crawlUrl(blocklistedUrl)).rejects.toThrow("Request failed with status code 403. Error: This website is no longer supported, please reach out to help@firecrawl.com for more info on how to activate it on your account. ");
-  });
-
-=======
->>>>>>> 818f5544
   test.concurrent('should return successful response for crawl and wait for completion', async () => {
     const app = new FirecrawlApp({ apiKey: TEST_API_KEY, apiUrl: API_URL });
     const response = await app.crawlUrl('https://roastmywebsite.ai', {}, 30) as CrawlStatusResponse;
