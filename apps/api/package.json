{
  "name": "firecrawl-scraper-js",
  "version": "1.0.0",
  "description": "",
  "main": "index.js",
  "scripts": {
    "start": "nodemon --exec ts-node src/index.ts",
    "start:production": "tsc && node dist/src/index.js",
    "format": "prettier --write \"src/**/*.(js|ts)\"",
    "flyio": "node dist/src/index.js",
    "start:dev": "nodemon --exec ts-node src/index.ts",
    "build": "tsc",
    "build:nosentry": "tsc",
    "test": "npx jest --detectOpenHandles --forceExit --openHandlesTimeout=120000 --watchAll=false --testPathIgnorePatterns='src/__tests__/e2e_noAuth/*'",
    "test:local-no-auth": "npx jest --detectOpenHandles --forceExit --openHandlesTimeout=120000 --watchAll=false --testPathIgnorePatterns='src/__tests__/e2e_withAuth/*'",
    "test:full": "npx jest --detectOpenHandles --forceExit --openHandlesTimeout=120000 --watchAll=false --testPathIgnorePatterns='(src/__tests__/e2e_noAuth|src/__tests__/e2e_withAuth)'",
    "test:prod": "npx jest --detectOpenHandles --forceExit --openHandlesTimeout=120000 --watchAll=false --testPathIgnorePatterns='(src/__tests__/e2e_noAuth|src/__tests__/e2e_full_withAuth|src/scraper/scrapeURL)'",
    "test:snips": "npx jest --detectOpenHandles --forceExit --openHandlesTimeout=120000 --watchAll=false src/__tests__/snips/*.test.ts",
    "workers": "nodemon --exec ts-node src/services/queue-worker.ts",
    "worker:production": "node dist/src/services/queue-worker.js",
    "index-worker": "nodemon --exec ts-node src/services/indexing/index-worker.ts",
    "index-worker:production": "node dist/src/services/indexing/index-worker.js",
    "mongo-docker": "docker run -d -p 2717:27017 -v ./mongo-data:/data/db --name mongodb mongo:latest",
    "mongo-docker-console": "docker exec -it mongodb mongosh",
    "run-example": "npx ts-node src/example.ts",
    "deploy:fly": "flyctl deploy --build-secret SENTRY_AUTH_TOKEN=$(dotenv -p SENTRY_AUTH_TOKEN) --depot=false",
    "deploy:fly:staging": "fly deploy -c fly.staging.toml --depot=false",
    "sentry:sourcemaps": "sentry-cli sourcemaps inject --org caleb-peffer --project firecrawl-scraper-js ./dist && sentry-cli sourcemaps upload --org caleb-peffer --project firecrawl-scraper-js ./dist"
  },
  "author": "",
  "license": "ISC",
  "devDependencies": {
    "@jest/globals": "^29.7.0",
    "@tsconfig/recommended": "^1.0.3",
    "@types/body-parser": "^1.19.2",
    "@types/cors": "^2.8.13",
    "@types/escape-html": "^1.0.4",
    "@types/express": "^4.17.17",
    "@types/jest": "^29.5.12",
    "@types/lodash": "^4.17.14",
    "@types/node": "^20.14.1",
    "@types/pdf-parse": "^1.1.4",
    "@types/supertest": "^6.0.2",
    "jest": "^29.6.3",
    "jest-fetch-mock": "^3.0.3",
    "nodemon": "^2.0.20",
    "prettier": "^3.4.2",
    "supertest": "^6.3.3",
    "ts-jest": "^29.1.1",
    "ts-node": "^10.9.1",
    "typescript": "^5.8.3"
  },
  "dependencies": {
<<<<<<< HEAD
    "@ai-sdk/anthropic": "^1.2.4",
    "@ai-sdk/deepinfra": "^0.2.4",
    "@ai-sdk/fireworks": "^0.2.4",
    "@ai-sdk/google": "^1.2.3",
    "@ai-sdk/google-vertex": "^2.2.13",
    "@ai-sdk/groq": "^1.2.1",
    "@ai-sdk/openai": "^1.1.13",
=======
    "@ai-sdk/openai": "^1.3.10",
>>>>>>> f18a6b20
    "@anthropic-ai/sdk": "^0.24.3",
    "@apidevtools/json-schema-ref-parser": "^11.7.3",
    "@brillout/import": "^0.2.2",
    "@bull-board/api": "^5.20.5",
    "@bull-board/express": "^5.20.5",
    "@devil7softwares/pos": "^1.0.2",
    "@dqbd/tiktoken": "^1.0.17",
    "@google-cloud/storage": "^7.16.0",
    "@nangohq/node": "^0.40.8",
    "@openrouter/ai-sdk-provider": "^0.4.5",
    "@pinecone-database/pinecone": "^4.0.0",
    "@sentry/cli": "^2.33.1",
    "@sentry/node": "^8.26.0",
    "@sentry/profiling-node": "^8.26.0",
    "@supabase/supabase-js": "^2.44.2",
    "@types/express-ws": "^3.0.4",
    "@types/ws": "^8.5.12",
<<<<<<< HEAD
    "ai": "^4.2.10",
=======
    "ai": "^4.3.4",
>>>>>>> f18a6b20
    "ajv": "^8.16.0",
    "async": "^3.2.5",
    "async-mutex": "^0.5.0",
    "axios": "^1.3.4",
    "axios-retry": "^4.5.0",
    "body-parser": "^1.20.1",
    "bottleneck": "^2.19.5",
    "bullmq": "^5.36.0",
    "cacheable-lookup": "^6.1.0",
    "cheerio": "^1.0.0-rc.12",
    "cohere": "^1.1.1",
    "cohere-ai": "^7.14.0",
    "cors": "^2.8.5",
    "cron-parser": "^4.9.0",
    "date-fns": "^3.6.0",
    "dotenv": "^16.3.1",
    "dotenv-cli": "^7.4.2",
    "escape-html": "^1.0.3",
    "express": "^4.18.2",
    "express-rate-limit": "^7.3.1",
    "express-ws": "^5.0.2",
    "glob": "^10.4.2",
    "gpt3-tokenizer": "^1.1.5",
    "ioredis": "^5.4.1",
    "ip-address": "^10.0.1",
    "joplin-turndown-plugin-gfm": "^1.0.12",
    "jsdom": "^26.0.0",
    "json-schema-to-zod": "^2.3.0",
    "keyword-extractor": "^0.0.28",
    "koffi": "^2.9.0",
    "languagedetect": "^2.0.0",
    "lodash": "^4.17.21",
    "logsnag": "^1.0.0",
    "luxon": "^3.4.3",
    "mammoth": "^1.7.2",
    "marked": "^14.1.2",
    "md5": "^2.3.0",
    "moment": "^2.29.4",
    "mongoose": "^8.4.4",
    "natural": "^7.0.7",
    "ollama-ai-provider": "^1.2.0",
    "pdf-parse": "^1.1.1",
    "pos": "^0.4.2",
    "posthog-node": "^4.0.1",
    "promptable": "^0.0.10",
    "puppeteer": "^22.12.1",
    "rate-limiter-flexible": "2.4.2",
    "redlock": "5.0.0-beta.2",
    "resend": "^3.4.0",
    "robots-parser": "^3.0.1",
    "scrapingbee": "^1.7.4",
    "stripe": "^16.1.0",
    "supabase": "^1.77.9",
    "systeminformation": "^5.22.11",
    "tldts": "^6.1.75",
    "turndown": "^7.1.3",
    "turndown-plugin-gfm": "^1.0.2",
    "typesense": "^1.5.4",
    "undici": "^6.20.1",
    "unstructured-client": "^0.11.3",
    "uuid": "^10.0.0",
    "winston": "^3.14.2",
    "winston-transport": "^4.8.0",
    "wordpos": "^2.1.0",
    "ws": "^8.18.0",
    "xml2js": "^0.6.2",
    "zod": "^3.24.2"
  },
  "nodemonConfig": {
    "ignore": [
      "*.docx",
      "*.json",
      "temp"
    ]
  }
}<|MERGE_RESOLUTION|>--- conflicted
+++ resolved
@@ -51,17 +51,13 @@
     "typescript": "^5.8.3"
   },
   "dependencies": {
-<<<<<<< HEAD
     "@ai-sdk/anthropic": "^1.2.4",
     "@ai-sdk/deepinfra": "^0.2.4",
     "@ai-sdk/fireworks": "^0.2.4",
     "@ai-sdk/google": "^1.2.3",
     "@ai-sdk/google-vertex": "^2.2.13",
     "@ai-sdk/groq": "^1.2.1",
-    "@ai-sdk/openai": "^1.1.13",
-=======
     "@ai-sdk/openai": "^1.3.10",
->>>>>>> f18a6b20
     "@anthropic-ai/sdk": "^0.24.3",
     "@apidevtools/json-schema-ref-parser": "^11.7.3",
     "@brillout/import": "^0.2.2",
@@ -79,11 +75,7 @@
     "@supabase/supabase-js": "^2.44.2",
     "@types/express-ws": "^3.0.4",
     "@types/ws": "^8.5.12",
-<<<<<<< HEAD
-    "ai": "^4.2.10",
-=======
     "ai": "^4.3.4",
->>>>>>> f18a6b20
     "ajv": "^8.16.0",
     "async": "^3.2.5",
     "async-mutex": "^0.5.0",
