--- conflicted
+++ resolved
@@ -68,18 +68,6 @@
       }
     }
 
-<<<<<<< HEAD
-=======
-    // remove docs with empty content
-    const filteredDocs = crawlerOptions?.returnOnlyUrls
-      ? docs.map((doc) => {
-          if (doc.metadata.sourceURL) {
-            return { url: doc.metadata.sourceURL };
-          }
-        })
-      : docs;
-
->>>>>>> 8a4f4cb9
     if(is_scrape === false) {
       billTeam(team_id, undefined, 1).catch(error => {
         logger.error(`Failed to bill team ${team_id} for 1 credits: ${error}`);
