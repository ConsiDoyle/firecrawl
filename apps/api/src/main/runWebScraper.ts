--- conflicted
+++ resolved
@@ -69,18 +69,13 @@
     }
 
     if(is_scrape === false) {
-<<<<<<< HEAD
-      billTeam(team_id, undefined, 1).catch(error => {
-        logger.error(`Failed to bill team ${team_id} for 1 credits: ${error}`);
-=======
       let creditsToBeBilled = 1; // Assuming 1 credit per document
-      if (extractorOptions && (extractorOptions.mode === "llm-extraction" || extractorOptions.mode === "extract")) {
+      if (scrapeOptions.extract) {
         creditsToBeBilled = 5;
       }
 
-      billTeam(team_id, undefined, creditsToBeBilled * filteredDocs.length).catch(error => {
-        Logger.error(`Failed to bill team ${team_id} for ${creditsToBeBilled * filteredDocs.length} credits: ${error}`);
->>>>>>> 0b409d76
+      billTeam(team_id, undefined, creditsToBeBilled).catch(error => {
+        logger.error(`Failed to bill team ${team_id} for ${creditsToBeBilled} credits: ${error}`);
         // Optionally, you could notify an admin or add to a retry queue here
       });
     }
