--- conflicted
+++ resolved
@@ -14,11 +14,7 @@
 import { getPdfResultFromCache, savePdfResultToCache } from "../../../../lib/gcs-pdf-cache";
 import { getPageCount } from "../../../../lib/pdf-parser";
 
-<<<<<<< HEAD
-type PDFProcessorResult = { html: string; markdown?: string; numPages: number };
-=======
 type PDFProcessorResult = { html: string; markdown?: string; };
->>>>>>> 8389a1a7
 
 const MAX_FILE_SIZE = 19 * 1024 * 1024; // 19MB
 const MILLISECONDS_PER_PAGE = 150;
@@ -81,23 +77,12 @@
       status: z.string(),
       output: z.object({
         markdown: z.string(),
-<<<<<<< HEAD
-        num_pages: z.number(),
-      }),
-=======
       }).optional(),
->>>>>>> 8389a1a7
     }),
     mock: meta.mock,
     abort,
   });
 
-<<<<<<< HEAD
-  return {
-    markdown: result.output.markdown,
-    html: await marked.parse(result.output.markdown, { async: true }),
-    numPages: result.output.num_pages,
-=======
   let status: string = podStart.status;
   let result: { markdown: string } | undefined = podStart.output;
 
@@ -140,7 +125,6 @@
   const processorResult = {
     markdown: result.markdown,
     html: await marked.parse(result.markdown, { async: true }),
->>>>>>> 8389a1a7
   };
 
   try {
@@ -167,7 +151,6 @@
   return {
     markdown: escaped,
     html: escaped,
-    numPages: result.numpages,
   };
 }
 
@@ -287,14 +270,8 @@
   return {
     url: response.url ?? meta.url,
     statusCode: response.status,
-<<<<<<< HEAD
-    html: result.html ?? "",
-    markdown: result.markdown ?? "",
-    numPages: result.numPages,
-=======
     html: result?.html ?? "",
     markdown: result?.markdown ?? "",
     numPages: pageCount,
->>>>>>> 8389a1a7
   };
 }