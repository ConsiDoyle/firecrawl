import { Logger } from "winston";
import * as Sentry from "@sentry/node";

import { Document, ScrapeOptions, TimeoutSignal } from "../../controllers/v1/types";
import { logger as _logger } from "../../lib/logger";
import {
  buildFallbackList,
  Engine,
  EngineScrapeResult,
  FeatureFlag,
  scrapeURLWithEngine,
} from "./engines";
import { parseMarkdown } from "../../lib/html-to-markdown";
import {
  ActionError,
  AddFeatureError,
  EngineError,
  NoEnginesLeftError,
  PDFAntibotError,
  RemoveFeatureError,
  SiteError,
  TimeoutError,
  UnsupportedFileError,
  SSLError,
  PDFInsufficientTimeError,
} from "./error";
import { executeTransformers } from "./transformers";
import { LLMRefusalError } from "./transformers/llmExtract";
import { urlSpecificParams } from "./lib/urlSpecificParams";
import { loadMock, MockState } from "./lib/mock";
import { CostTracking } from "../../lib/extract/extraction-service";

export type ScrapeUrlResponse = (
  | {
      success: true;
      document: Document;
    }
  | {
      success: false;
      error: any;
    }
) & {
  logs: any[];
  engines: EngineResultsTracker;
};

export type Meta = {
  id: string;
  url: string;
  options: ScrapeOptions;
  internalOptions: InternalOptions;
  logger: Logger;
  logs: any[];
  featureFlags: Set<FeatureFlag>;
  mock: MockState | null;
  pdfPrefetch: {
    filePath: string;
    url?: string;
    status: number;
  } | null | undefined; // undefined: no prefetch yet, null: prefetch came back empty
  costTracking: CostTracking;
};

function buildFeatureFlags(
  url: string,
  options: ScrapeOptions,
  internalOptions: InternalOptions,
): Set<FeatureFlag> {
  const flags: Set<FeatureFlag> = new Set();

  if (options.actions !== undefined) {
    flags.add("actions");
  }

  if (options.formats.includes("screenshot")) {
    flags.add("screenshot");
  }

  if (options.formats.includes("screenshot@fullPage")) {
    flags.add("screenshot@fullScreen");
  }

  if (options.waitFor !== 0) {
    flags.add("waitFor");
  }

  if (internalOptions.atsv) {
    flags.add("atsv");
  }

  if (options.location || options.geolocation) {
    flags.add("location");
  }

  if (options.mobile) {
    flags.add("mobile");
  }

  if (options.skipTlsVerification) {
    flags.add("skipTlsVerification");
  }

  if (options.fastMode) {
    flags.add("useFastMode");
  }

  if (options.proxy === "stealth") {
    flags.add("stealthProxy");
  }

  const urlO = new URL(url);

  if (urlO.pathname.endsWith(".pdf")) {
    flags.add("pdf");
  }

  if (urlO.pathname.endsWith(".docx")) {
    flags.add("docx");
  }

  return flags;
}

// The meta object contains all required information to perform a scrape.
// For example, the scrape ID, URL, options, feature flags, logs that occur while scraping.
// The meta object is usually immutable, except for the logs array, and in edge cases (e.g. a new feature is suddenly required)
// Having a meta object that is treated as immutable helps the code stay clean and easily tracable,
// while also retaining the benefits that WebScraper had from its OOP design.
async function buildMetaObject(
  id: string,
  url: string,
  options: ScrapeOptions,
  internalOptions: InternalOptions,
  costTracking: CostTracking,
): Promise<Meta> {
  const specParams =
    urlSpecificParams[new URL(url).hostname.replace(/^www\./, "")];
  if (specParams !== undefined) {
    options = Object.assign(options, specParams.scrapeOptions);
    internalOptions = Object.assign(
      internalOptions,
      specParams.internalOptions,
    );
  }

  const logger = _logger.child({
    module: "ScrapeURL",
    scrapeId: id,
    scrapeURL: url,
  });
  const logs: any[] = [];

  return {
    id,
    url,
    options,
    internalOptions,
    logger,
    logs,
    featureFlags: buildFeatureFlags(url, options, internalOptions),
    mock:
      options.useMock !== undefined
        ? await loadMock(options.useMock, _logger)
        : null,
    pdfPrefetch: undefined,
    costTracking,
  };
}

export type InternalOptions = {
  teamId: string;

  priority?: number; // Passed along to fire-engine
  forceEngine?: Engine | Engine[];
  atsv?: boolean; // anti-bot solver, beta

  v0CrawlOnlyUrls?: boolean;
  v0DisableJsDom?: boolean;
  useCache?: boolean;
  disableSmartWaitCache?: boolean; // Passed along to fire-engine
  isBackgroundIndex?: boolean;
  fromCache?: boolean; // Indicates if the document was retrieved from cache
  abort?: AbortSignal;
  urlInvisibleInCurrentCrawl?: boolean;

  saveScrapeResultToGCS?: boolean; // Passed along to fire-engine
};

export type EngineResultsTracker = {
  [E in Engine]?: (
    | {
        state: "error";
        error: any;
        unexpected: boolean;
      }
    | {
        state: "success";
        result: EngineScrapeResult & { markdown: string };
        factors: Record<string, boolean>;
        unsupportedFeatures: Set<FeatureFlag>;
      }
    | {
        state: "timeout";
      }
  ) & {
    startedAt: number;
    finishedAt: number;
  };
};

export type EngineScrapeResultWithContext = {
  engine: Engine;
  unsupportedFeatures: Set<FeatureFlag>;
  result: EngineScrapeResult & { markdown: string };
};

function safeguardCircularError<T>(error: T): T {
  if (typeof error === "object" && error !== null && (error as any).results) {
    const newError = structuredClone(error);
    delete (newError as any).results;
    return newError;
  } else {
    return error;
  }
}

async function scrapeURLLoop(meta: Meta): Promise<ScrapeUrlResponse> {
  meta.logger.info(`Scraping URL ${JSON.stringify(meta.url)}...`);

  // TODO: handle sitemap data, see WebScraper/index.ts:280
  // TODO: ScrapeEvents

  const fallbackList = buildFallbackList(meta);

  const results: EngineResultsTracker = {};
  let result: EngineScrapeResultWithContext | null = null;

  const timeToRun =
    meta.options.timeout !== undefined
      ? Math.round(meta.options.timeout / Math.min(fallbackList.length, 2))
      : (!meta.options.actions && !meta.options.jsonOptions && !meta.options.extract)
        ? Math.round(120000 / Math.min(fallbackList.length, 2))
        : undefined;

  for (const { engine, unsupportedFeatures } of fallbackList) {
    meta.internalOptions.abort?.throwIfAborted();
    const startedAt = Date.now();
    try {
      meta.logger.info("Scraping via " + engine + "...");
      const _engineResult = await scrapeURLWithEngine(meta, engine, timeToRun);
      if (_engineResult.markdown === undefined) {
        // Some engines emit Markdown directly.
        _engineResult.markdown = await parseMarkdown(_engineResult.html);
      }
      const engineResult = _engineResult as EngineScrapeResult & {
        markdown: string;
      };

      // Success factors
      const isLongEnough = engineResult.markdown.length > 0;
      const isGoodStatusCode =
        (engineResult.statusCode >= 200 && engineResult.statusCode < 300) ||
        engineResult.statusCode === 304;
      const hasNoPageError = engineResult.error === undefined;
      const isLikelyProxyError = [403, 429].includes(engineResult.statusCode);

      results[engine] = {
        state: "success",
        result: engineResult,
        factors: { isLongEnough, isGoodStatusCode, hasNoPageError, isLikelyProxyError },
        unsupportedFeatures,
        startedAt,
        finishedAt: Date.now(),
      };

      if (isLikelyProxyError && meta.options.proxy === "auto" && !meta.featureFlags.has("stealthProxy")) {
        meta.logger.info("Scrape via " + engine + " deemed unsuccessful due to proxy inadequacy. Adding stealthProxy flag.");
        throw new AddFeatureError(["stealthProxy"]);
      }

      // NOTE: TODO: what to do when status code is bad is tough...
      // we cannot just rely on text because error messages can be brief and not hit the limit
      // should we just use all the fallbacks and pick the one with the longest text? - mogery
      if (isLongEnough || !isGoodStatusCode) {
        meta.logger.info("Scrape via " + engine + " deemed successful.", {
          factors: { isLongEnough, isGoodStatusCode, hasNoPageError },
        });
        result = {
          engine,
          unsupportedFeatures,
          result: engineResult as EngineScrapeResult & { markdown: string },
        };
        break;
      }
    } catch (error) {
      if (error instanceof EngineError) {
        meta.logger.info("Engine " + engine + " could not scrape the page.", {
          error,
        });
        results[engine] = {
          state: "error",
          error: safeguardCircularError(error),
          unexpected: false,
          startedAt,
          finishedAt: Date.now(),
        };
      } else if (error instanceof TimeoutError) {
        meta.logger.info("Engine " + engine + " timed out while scraping.", {
          error,
        });
        results[engine] = {
          state: "timeout",
          startedAt,
          finishedAt: Date.now(),
        };
      } else if (
        error instanceof AddFeatureError ||
        error instanceof RemoveFeatureError
      ) {
        throw error;
      } else if (error instanceof LLMRefusalError) {
        results[engine] = {
          state: "error",
          error: safeguardCircularError(error),
          unexpected: true,
          startedAt,
          finishedAt: Date.now(),
        };
        error.results = results;
        meta.logger.warn("LLM refusal encountered", { error });
        throw error;
      } else if (error instanceof SiteError) {
        throw error;
      } else if (error instanceof SSLError) {
        throw error;
      } else if (error instanceof ActionError) {
        throw error;
      } else if (error instanceof UnsupportedFileError) {
        throw error;
      } else if (error instanceof PDFAntibotError) {
        throw error;
      } else if (error instanceof TimeoutSignal) {
        throw error;
      } else if (error instanceof PDFInsufficientTimeError) {
        throw error;
      } else {
        Sentry.captureException(error);
        meta.logger.warn(
          "An unexpected error happened while scraping with " + engine + ".",
          { error },
        );
        results[engine] = {
          state: "error",
          error: safeguardCircularError(error),
          unexpected: true,
          startedAt,
          finishedAt: Date.now(),
        };
      }
    }
  }

  if (result === null) {
    throw new NoEnginesLeftError(
      fallbackList.map((x) => x.engine),
      results,
    );
  }

  let document: Document = {
    markdown: result.result.markdown,
    rawHtml: result.result.html,
    screenshot: result.result.screenshot,
    actions: result.result.actions,
    metadata: {
      sourceURL: meta.url,
      url: result.result.url,
      statusCode: result.result.statusCode,
      error: result.result.error,
      numPages: result.result.numPages,
<<<<<<< HEAD
=======
      proxyUsed: meta.featureFlags.has("stealthProxy") ? "stealth" : "basic",
>>>>>>> 8389a1a7
    },
  };

  if (result.unsupportedFeatures.size > 0) {
    const warning = `The engine used does not support the following features: ${[...result.unsupportedFeatures].join(", ")} -- your scrape may be partial.`;
    meta.logger.warn(warning, {
      engine: result.engine,
      unsupportedFeatures: result.unsupportedFeatures,
    });
    document.warning =
      document.warning !== undefined
        ? document.warning + " " + warning
        : warning;
  }

  document = await executeTransformers(meta, document);

  return {
    success: true,
    document,
    logs: meta.logs,
    engines: results,
  };
}

export async function scrapeURL(
  id: string,
  url: string,
  options: ScrapeOptions,
  internalOptions: InternalOptions,
  costTracking: CostTracking,
): Promise<ScrapeUrlResponse> {
  const meta = await buildMetaObject(id, url, options, internalOptions, costTracking);
  try {
    while (true) {
      try {
        return await scrapeURLLoop(meta);
      } catch (error) {
        if (
          error instanceof AddFeatureError &&
          meta.internalOptions.forceEngine === undefined
        ) {
          meta.logger.debug(
            "More feature flags requested by scraper: adding " +
              error.featureFlags.join(", "),
            { error, existingFlags: meta.featureFlags },
          );
          meta.featureFlags = new Set(
            [...meta.featureFlags].concat(error.featureFlags),
          );
          if (error.pdfPrefetch) {
            meta.pdfPrefetch = error.pdfPrefetch;
          }
        } else if (
          error instanceof RemoveFeatureError &&
          meta.internalOptions.forceEngine === undefined
        ) {
          meta.logger.debug(
            "Incorrect feature flags reported by scraper: removing " +
              error.featureFlags.join(","),
            { error, existingFlags: meta.featureFlags },
          );
          meta.featureFlags = new Set(
            [...meta.featureFlags].filter(
              (x) => !error.featureFlags.includes(x),
            ),
          );
        } else if (
          error instanceof PDFAntibotError &&
          meta.internalOptions.forceEngine === undefined
        ) {
          if (meta.pdfPrefetch !== undefined) {
            meta.logger.error("PDF was prefetched and still blocked by antibot, failing");
            throw error;
          } else {
            meta.logger.debug("PDF was blocked by anti-bot, prefetching with chrome-cdp");
            meta.featureFlags = new Set(
              [...meta.featureFlags].filter(
                (x) => x !== "pdf",
              ),
            );
          }
        } else {
          throw error;
        }
      }
    }
  } catch (error) {
    let results: EngineResultsTracker = {};

    if (error instanceof NoEnginesLeftError) {
      meta.logger.warn("scrapeURL: All scraping engines failed!", { error });
      results = error.results;
    } else if (error instanceof LLMRefusalError) {
      meta.logger.warn("scrapeURL: LLM refused to extract content", { error });
      results = error.results!;
    } else if (
      error instanceof Error &&
      error.message.includes("Invalid schema for response_format")
    ) {
      // TODO: seperate into custom error
      meta.logger.warn("scrapeURL: LLM schema error", { error });
      // TODO: results?
    } else if (error instanceof SiteError) {
      meta.logger.warn("scrapeURL: Site failed to load in browser", { error });
    } else if (error instanceof SSLError) {
      meta.logger.warn("scrapeURL: SSL error", { error });
    } else if (error instanceof ActionError) {
      meta.logger.warn("scrapeURL: Action(s) failed to complete", { error });
    } else if (error instanceof UnsupportedFileError) {
      meta.logger.warn("scrapeURL: Tried to scrape unsupported file", {
        error,
      });
    } else if (error instanceof PDFInsufficientTimeError) {
      meta.logger.warn("scrapeURL: Insufficient time to process PDF", { error });
    } else if (error instanceof TimeoutSignal) {
      throw error;
    } else {
      Sentry.captureException(error);
      meta.logger.error("scrapeURL: Unexpected error happened", { error });
      // TODO: results?
    }

    return {
      success: false,
      error,
      logs: meta.logs,
      engines: results,
    };
  }
}<|MERGE_RESOLUTION|>--- conflicted
+++ resolved
@@ -378,10 +378,7 @@
       statusCode: result.result.statusCode,
       error: result.result.error,
       numPages: result.result.numPages,
-<<<<<<< HEAD
-=======
       proxyUsed: meta.featureFlags.has("stealthProxy") ? "stealth" : "basic",
->>>>>>> 8389a1a7
     },
   };
 
