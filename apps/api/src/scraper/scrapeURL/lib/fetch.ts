--- conflicted
+++ resolved
@@ -2,11 +2,8 @@
 import { z, ZodError } from "zod";
 import * as Sentry from "@sentry/node";
 import { MockState, saveMock } from "./mock";
-<<<<<<< HEAD
 import { TimeoutSignal } from "../../../controllers/v1/types";
-=======
 import { fireEngineURL } from "../engines/fire-engine/scrape";
->>>>>>> 2200f084
 
 export type RobustFetchParams<Schema extends z.Schema<any>> = {
   url: string;
