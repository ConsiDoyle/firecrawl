--- conflicted
+++ resolved
@@ -24,12 +24,8 @@
           newRoot.append(soup(element).clone());
         });
       });
-<<<<<<< HEAD
-      return newRoot.html() ?? "";
-=======
 
-      soup = load(newRoot.html());
->>>>>>> 8a4f4cb9
+      soup = load(newRoot.html() ?? "");
     }
   }
 
