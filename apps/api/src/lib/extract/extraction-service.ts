--- conflicted
+++ resolved
@@ -405,11 +405,7 @@
             prompt: request.prompt ?? "",
             systemPrompt: request.systemPrompt ?? "",
             doc,
-<<<<<<< HEAD
-            useAgent: request.agent?.model == "fire-1" || false,
-=======
             useAgent: isAgentExtractModelValid(request.agent?.model)
->>>>>>> b8f61c44
           });
 
           // Race between timeout and completion
