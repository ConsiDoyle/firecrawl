import { MapDocument, URLTrace } from "../../controllers/v1/types";
import { performRanking } from "../ranker";
import { isUrlBlocked } from "../../scraper/WebScraper/utils/blocklist";
import { logger } from "../logger";
import { CohereClient } from "cohere-ai";
import { extractConfig } from "./config";
import { searchSimilarPages } from "./index/pinecone";
import { generateOpenAICompletions } from "../../scraper/scrapeURL/transformers/llmExtract";

const cohere = new CohereClient({
  token: process.env.COHERE_API_KEY,
});

<<<<<<< HEAD

=======
>>>>>>> 5c62bb11
interface RankingResult {
  mappedLinks: MapDocument[];
  linksAndScores: {
    link: string;
    linkWithContext: string;
    score: number;
    originalIndex: number;
  }[];
}

export async function rerankDocuments(
  documents: (string | Record<string, string>)[],
  query: string,
  topN = 3,
  model = "rerank-english-v3.0",
) {
  const rerank = await cohere.v2.rerank({
    documents,
    query,
    topN,
    model,
    returnDocuments: true,
  });

  return rerank.results
    .sort((a, b) => b.relevanceScore - a.relevanceScore)
    .map((x) => ({
      document: x.document,
      index: x.index,
      relevanceScore: x.relevanceScore,
    }));
}

export async function rerankLinks(
  mappedLinks: MapDocument[],
  searchQuery: string,
  urlTraces: URLTrace[],
): Promise<MapDocument[]> {
  // console.log("Going to rerank links");
  const mappedLinksRerank = mappedLinks.map(
    (x) => `url: ${x.url}, title: ${x.title}, description: ${x.description}`,
  );

  const linksAndScores = await performRanking(
    mappedLinksRerank,
    mappedLinks.map((l) => l.url),
    searchQuery
  );

  // First try with high threshold
  let filteredLinks = filterAndProcessLinks(
    mappedLinks,
    linksAndScores,
    extractConfig.RERANKING.INITIAL_SCORE_THRESHOLD_FOR_RELEVANCE,
  );

  // If we don't have enough high-quality links, try with lower threshold
  if (filteredLinks.length < extractConfig.RERANKING.MIN_REQUIRED_LINKS) {
    logger.info(
      `Only found ${filteredLinks.length} links with score > ${extractConfig.RERANKING.INITIAL_SCORE_THRESHOLD_FOR_RELEVANCE}. Trying lower threshold...`,
    );
    filteredLinks = filterAndProcessLinks(
      mappedLinks,
      linksAndScores,
      extractConfig.RERANKING.FALLBACK_SCORE_THRESHOLD_FOR_RELEVANCE,
    );

    if (filteredLinks.length === 0) {
      // If still no results, take top N results regardless of score
      logger.warn(
        `No links found with score > ${extractConfig.RERANKING.FALLBACK_SCORE_THRESHOLD_FOR_RELEVANCE}. Taking top ${extractConfig.RERANKING.MIN_REQUIRED_LINKS} results.`,
      );
      filteredLinks = linksAndScores
        .sort((a, b) => b.score - a.score)
        .slice(0, extractConfig.RERANKING.MIN_REQUIRED_LINKS)
        .map((x) => mappedLinks.find((link) => link.url === x.link))
        .filter(
          (x): x is MapDocument =>
            x !== undefined && x.url !== undefined && !isUrlBlocked(x.url),
        );
    }
  }

  // Update URL traces with relevance scores and mark filtered out URLs
  linksAndScores.forEach((score) => {
    const trace = urlTraces.find((t) => t.url === score.link);
    if (trace) {
      trace.relevanceScore = score.score;
      // If URL didn't make it through filtering, mark it as filtered out
      if (!filteredLinks.some((link) => link.url === score.link)) {
        trace.warning = `Relevance score ${score.score} below threshold`;
        trace.usedInCompletion = false;
      }
    }
  });

<<<<<<< HEAD
  const rankedLinks = filteredLinks.slice(0, extractConfig.RERANKING.MAX_RANKING_LIMIT_FOR_RELEVANCE);
  
=======
  const rankedLinks = filteredLinks.slice(0, extractConfig.MAX_RANKING_LIMIT);

>>>>>>> 5c62bb11
  // Mark URLs that will be used in completion
  rankedLinks.forEach((link) => {
    const trace = urlTraces.find((t) => t.url === link.url);
    if (trace) {
      trace.usedInCompletion = true;
    }
  });

  // Mark URLs that were dropped due to ranking limit
<<<<<<< HEAD
  filteredLinks.slice(extractConfig.RERANKING.MAX_RANKING_LIMIT_FOR_RELEVANCE).forEach(link => {
    const trace = urlTraces.find(t => t.url === link.url);
=======
  filteredLinks.slice(extractConfig.MAX_RANKING_LIMIT).forEach((link) => {
    const trace = urlTraces.find((t) => t.url === link.url);
>>>>>>> 5c62bb11
    if (trace) {
      trace.warning = "Excluded due to ranking limit";
      trace.usedInCompletion = false;
    }
  });

  // console.log("Reranked links: ", rankedLinks.length);

  return rankedLinks;
}

function filterAndProcessLinks(
  mappedLinks: MapDocument[],
  linksAndScores: {
    link: string;
    linkWithContext: string;
    score: number;
    originalIndex: number;
  }[],
  threshold: number,
): MapDocument[] {
  return linksAndScores
    .filter((x) => x.score > threshold)
    .map((x) => mappedLinks.find((link) => link.url === x.link))
    .filter(
      (x): x is MapDocument =>
        x !== undefined && x.url !== undefined && !isUrlBlocked(x.url),
    );
}


export async function rerankLinksWithLLM(
  mappedLinks: MapDocument[],
  searchQuery: string,
  urlTraces: URLTrace[],
): Promise<MapDocument[]> {
  const chunkSize = 100;
  const chunks: MapDocument[][] = [];
  const TIMEOUT_MS = 20000;
  const MAX_RETRIES = 2;
  
  // Split mappedLinks into chunks of 200
  for (let i = 0; i < mappedLinks.length; i += chunkSize) {
    chunks.push(mappedLinks.slice(i, i + chunkSize));
  }

  // console.log(`Total links: ${mappedLinks.length}, Number of chunks: ${chunks.length}`);

  const schema = {
    type: "object",
    properties: {
      relevantLinks: {
        type: "array",
        items: {
          type: "object",
          properties: {
            url: { type: "string" },
            relevanceScore: { type: "number" }
          },
          required: ["url", "relevanceScore"]
        }
      }
    },
    required: ["relevantLinks"]
  };

  const results = await Promise.all(
    chunks.map(async (chunk, chunkIndex) => {
      // console.log(`Processing chunk ${chunkIndex + 1}/${chunks.length} with ${chunk.length} links`);
      
      const linksContent = chunk.map(link => 
        `URL: ${link.url}${link.title ? `\nTitle: ${link.title}` : ''}${link.description ? `\nDescription: ${link.description}` : ''}`
      ).join("\n\n");

      for (let retry = 0; retry <= MAX_RETRIES; retry++) {
        try {
          const timeoutPromise = new Promise<null>((resolve) => {
            setTimeout(() => resolve(null), TIMEOUT_MS);
          });

          const completionPromise = generateOpenAICompletions(
            logger.child({ method: "rerankLinksWithLLM", chunk: chunkIndex + 1, retry }),
            {
              mode: "llm",
              systemPrompt: "You are a search relevance expert. Analyze the provided URLs and their content to determine their relevance to the search query. For each URL, assign a relevance score between 0 and 1, where 1 means highly relevant and 0 means not relevant at all. Only include URLs that are actually relevant to the query.",
              prompt: `Given these URLs and their content, identify which ones are relevant to the search query: "${searchQuery}". Return an array of relevant links with their relevance scores (0-1). Higher scores should be given to URLs that directly address the search query. Be very mindful with the links you select, as if they are not that relevant it may affect the quality of the extraction. Only include URLs that have a relvancy score of 0.8+.`,
              schema: schema
            },
            linksContent,
            undefined,
            true
          );

          const completion = await Promise.race([completionPromise, timeoutPromise]);
          
          if (!completion) {
            // console.log(`Chunk ${chunkIndex + 1}: Timeout on attempt ${retry + 1}`);
            continue;
          }

          if (!completion.extract?.relevantLinks) {
            // console.warn(`Chunk ${chunkIndex + 1}: No relevant links found in completion response`);
            return [];
          }

          // console.log(`Chunk ${chunkIndex + 1}: Found ${completion.extract.relevantLinks.length} relevant links`);
          return completion.extract.relevantLinks;

        } catch (error) {
          console.warn(`Error processing chunk ${chunkIndex + 1} attempt ${retry + 1}:`, error);
          if (retry === MAX_RETRIES) {
            // console.log(`Chunk ${chunkIndex + 1}: Max retries reached, returning empty array`);
            return [];
          }
        }
      }
      return [];
    })
  );

  // console.log(`Processed ${results.length} chunks`);

  // Flatten results and sort by relevance score
  const flattenedResults = results.flat().sort((a, b) => b.relevanceScore - a.relevanceScore);
  // console.log(`Total relevant links found: ${flattenedResults.length}`);

  // Map back to MapDocument format, keeping only relevant links
  const relevantLinks = flattenedResults
    .map(result => mappedLinks.find(link => link.url === result.url))
    .filter((link): link is MapDocument => link !== undefined);

  // console.log(`Returning ${relevantLinks.length} relevant links`);
  return relevantLinks;
}<|MERGE_RESOLUTION|>--- conflicted
+++ resolved
@@ -11,10 +11,6 @@
   token: process.env.COHERE_API_KEY,
 });
 
-<<<<<<< HEAD
-
-=======
->>>>>>> 5c62bb11
 interface RankingResult {
   mappedLinks: MapDocument[];
   linksAndScores: {
@@ -111,13 +107,8 @@
     }
   });
 
-<<<<<<< HEAD
   const rankedLinks = filteredLinks.slice(0, extractConfig.RERANKING.MAX_RANKING_LIMIT_FOR_RELEVANCE);
   
-=======
-  const rankedLinks = filteredLinks.slice(0, extractConfig.MAX_RANKING_LIMIT);
-
->>>>>>> 5c62bb11
   // Mark URLs that will be used in completion
   rankedLinks.forEach((link) => {
     const trace = urlTraces.find((t) => t.url === link.url);
@@ -127,13 +118,8 @@
   });
 
   // Mark URLs that were dropped due to ranking limit
-<<<<<<< HEAD
   filteredLinks.slice(extractConfig.RERANKING.MAX_RANKING_LIMIT_FOR_RELEVANCE).forEach(link => {
     const trace = urlTraces.find(t => t.url === link.url);
-=======
-  filteredLinks.slice(extractConfig.MAX_RANKING_LIMIT).forEach((link) => {
-    const trace = urlTraces.find((t) => t.url === link.url);
->>>>>>> 5c62bb11
     if (trace) {
       trace.warning = "Excluded due to ranking limit";
       trace.usedInCompletion = false;
