--- conflicted
+++ resolved
@@ -126,13 +126,8 @@
 export async function searchSimilarPages(
   query: string,
   originUrl?: string,
-<<<<<<< HEAD
   limit: number = 1000
 ): Promise<any[]> {
-=======
-  limit: number = 10,
-) {
->>>>>>> 5c62bb11
   try {
     const index = pinecone.index(INDEX_NAME);
 
