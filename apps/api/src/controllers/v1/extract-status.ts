import { Response } from "express";
import { supabaseGetJobsById } from "../../lib/supabase-jobs";
import { RequestWithAuth } from "./types";
import { getExtract, getExtractExpiry } from "../../lib/extract/extract-redis";

export async function extractStatusController(
  req: RequestWithAuth<{ jobId: string }, any, any>,
  res: Response,
) {
  const extract = await getExtract(req.params.jobId);

<<<<<<< HEAD
    const job = await supabaseGetJobByIdOnlyData(req.params.jobId);
    if (!job || job.team_id !== req.auth.team_id) {
      return res.status(403).json({
        success: false,
        error: "You are not allowed to access this resource.",
      });
    }
    // BUG:
    // getting this when the job is not done (not cached):
    // {
    //   "success": false,
    //   "error": "You are not allowed to access this resource."
    // }
=======
  if (!extract) {
    return res.status(404).json({
      success: false,
      error: "Extract job not found",
    });
  }

  let data: any[] = [];
>>>>>>> 0a41fdd3

  if (extract.status === "completed") {
    const jobData = await supabaseGetJobsById([req.params.jobId]);
    if (!jobData || jobData.length === 0) {
      return res.status(404).json({
        success: false,
        error: "Job not found",
      });
    }

    data = jobData[0].docs;
  }

  return res.status(200).json({
    success: true,
    data: data,
    status: extract.status,
    error: extract?.error ?? undefined,
    expiresAt: (await getExtractExpiry(req.params.jobId)).toISOString(),
  });
}<|MERGE_RESOLUTION|>--- conflicted
+++ resolved
@@ -9,21 +9,6 @@
 ) {
   const extract = await getExtract(req.params.jobId);
 
-<<<<<<< HEAD
-    const job = await supabaseGetJobByIdOnlyData(req.params.jobId);
-    if (!job || job.team_id !== req.auth.team_id) {
-      return res.status(403).json({
-        success: false,
-        error: "You are not allowed to access this resource.",
-      });
-    }
-    // BUG:
-    // getting this when the job is not done (not cached):
-    // {
-    //   "success": false,
-    //   "error": "You are not allowed to access this resource."
-    // }
-=======
   if (!extract) {
     return res.status(404).json({
       success: false,
@@ -32,7 +17,6 @@
   }
 
   let data: any[] = [];
->>>>>>> 0a41fdd3
 
   if (extract.status === "completed") {
     const jobData = await supabaseGetJobsById([req.params.jobId]);
